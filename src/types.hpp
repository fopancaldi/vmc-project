--- conflicted
+++ resolved
@@ -211,12 +211,8 @@
 inline EnSquared operator/(EnSquared lhs, FPType rhs) { return lhs /= rhs; }
 inline EnSquared operator*(Energy lhs, Energy rhs) { return EnSquared{lhs.val * rhs.val}; }
 inline Energy sqrt(EnSquared es) { return Energy{std::sqrt(es.val)}; }
-<<<<<<< HEAD
 // LF TODO: Remove when you do not need this anymore (so when you are sure that all statistical methods that
 // before returned a 'PartialVMCResult' now retyurn an 'Energy')
-=======
-// LF TODO: Remove when you do not need this anymore
->>>>>>> 5e9f1f92
 //! @brief Average of the energy and its error
 struct PartialVMCResult {
     Energy energy;
