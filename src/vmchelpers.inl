//!
//! @file vmchelpers.inl
//! @brief Definition of the helpers of the core functions
//! @authors Lorenzo Fabbri, Francesco Orso Pancaldi
//!
//! Separated to improve readability
//! @see vmcalgs.inl
//!

// TODO: remove all those damn unserscores
// The functions that have a trailing underscore would, in a regular project, be (declared and) defined in a
// .cpp file, therefore making them unreachable for the user
// Since they are templated, they must be defined in a header

// FP TODO: For example in FindPeak_, is it really necessary to specify Position<D>?
// In general, study class template argument deduction
// Also I believe you are putting too many (), for example: in assert((i / 2) == 3), are the brackets
// necessary? Study

#ifndef VMCPROJECT_VMCHELPERS_INL
#define VMCPROJECT_VMCHELPERS_INL

#include "statistics.hpp"
#include "vmcalgs.hpp"

#include <algorithm>
#include <cmath>
#include <execution>
#include <functional>
#include <limits>
#include <mutex>
#include <numeric>
#include <ranges>

namespace vmcp {

//! @defgroup core-helpers Core helpers
//! @brief Help the core functions
//! @{

//! @brief Finds a point where the potential is large
//! @param wavef The wavefunction
//! @param params The variational parameters
//! @param pot The potential
//! @param bounds The region in which the search for the starting point will be done
//! @param numPoints How many points will be sampled in the search
//! @param gen The random generator
//! @return The positions of the starting point
//!
//! Randomly chooses points in the region and where the potential is largest, but the wavefunction
//! is not too small. The latter is done to avoid having the wavefunction be 'nan', which breaks the VMC
//! update algorithms
//! Helper for 'VMCLocEnAndPoss'

template <Dimension D, ParticNum N, VarParNum V, class Wavefunction>
Positions<D, N> FindStartPoint_(Wavefunction const &wavef, VarParams<V> params, CoordBounds<D> bounds,
                                RandomGenerator &gen) {
    static_assert(IsWavefunction<D, N, V, Wavefunction>());

    Positions<D, N> result;
<<<<<<< HEAD
    std::normal_distribution<FPType> norm(FPType{0.5f}, FPType{0.25f});

    // Initialize positions randomly within bounds
    do {
        for (Position<D> &p : result) {
            std::transform(bounds.begin(), bounds.end(), p.begin(), [&norm, &gen](Bound<Coordinate> b) {
                Coordinate resultC = b.lower + b.Length() * norm(gen);
                while ((resultC < b.lower) || (resultC > b.upper)) {
                    resultC = b.lower + (b.upper - b.lower) * norm(gen);
                }
                return resultC;
=======
    std::fill(result.begin(), result.end(), center);
    std::uniform_real_distribution<FPType> unif(0, 1);
    std::mutex m;
    auto const indices = std::ranges::views::iota(IntType{0}, numPoints);
    // FP TODO: Data race in unif(gen)
    // Maybe put another mutex? Deadlock risk?
    std::for_each(std::execution::par, indices.begin(), indices.end(), [&](IntType) {
        Positions<D, N> newPoss;
        for (Position<D> &p : newPoss) {
            std::transform(bounds.begin(), bounds.end(), p.begin(), [&unif, &gen](Bound<Coordinate> b) {
                return b.lower + (b.upper - b.lower) * unif(gen);
>>>>>>> c6d5e218
            });
        }
    } while (wavef(result, params) < minWavef_peakSearch);

    FPType const paramsNorm =
        std::sqrt(std::inner_product(params.begin(), params.end(), params.begin(), FPType{0}, std::plus<>(),
                                     [](VarParam v1, VarParam v2) { return v1.val * v2.val; }));
    FPType gradientStep = paramsNorm / stepDenom_gradDesc;
    do {
        // Gradient descent
        for (int i = 0; i < maxLoops_gradDesc; ++i) {
            // The gradient descent should end in a reasonable time
            assert((i + 1) != maxLoops_gradDesc);

            Positions<D, N> gradient;
            for (auto &g : gradient) {
                g.fill(Coordinate{0}); // Initialize gradient to zero
            }

            // Compute gradient numerically for each particle in each dimension
            for (ParticNum n = 0; n < N; ++n) {
                for (Dimension d = 0; d < D; ++d) {
                    Positions<D, N> perturbedForward = result;
                    Positions<D, N> perturbedBackward = result;

                    perturbedForward[n][d].val += gradientStep;
                    perturbedBackward[n][d].val -= gradientStep;

                    FPType wavefForward = wavef(perturbedForward, params);
                    FPType wavefBackward = wavef(perturbedBackward, params);

                    // Central difference to estimate gradient
                    gradient[n][d].val = (wavefForward - wavefBackward) / (2 * gradientStep);
                }
            }

            // Apply gradient to update positions
            FPType gradNorm{0};
            for (ParticNum n = 0; n < N; ++n) {
                for (Dimension d = 0; d < D; ++d) {
                    gradNorm += gradient[n][d].val * gradient[n][d].val;
                    result[n][d].val += gradientStep * gradient[n][d].val;
                }
            }

            // Normalize step size and enforce bounds
            if (std::sqrt(gradNorm) < stoppingThreshold_gradDesc) {
                break;
            }
            for (Position<D> &p : result) {
                std::transform(bounds.begin(), bounds.end(), p.begin(), p.begin(),
                               [](Bound<Coordinate> b, Coordinate c) {
                                   return std::clamp<Coordinate>(c, b.lower, b.upper);
                               });
            }
        }
    } while (wavef(result, params) > minWavef_peakSearch);

    std::cout << "\nFinished start point search using gradient descent\n";
    return result;
}
/*template <Dimension D, ParticNum N, VarParNum V, class Wavefunction>
Positions<D, N> FindStartPoint_(Wavefunction const &wavef, VarParams<V> params, CoordBounds<D> bounds,
                                RandomGenerator &gen) {
    static_assert(IsWavefunction<D, N, V, Wavefunction>());

    Positions<D, N> result;
    std::normal_distribution<FPType> norm(FPType{0.5f}, FPType{0.25f});

    do {
        for (Position<D> &p : result) {
            std::transform(bounds.begin(), bounds.end(), p.begin(), [&norm, &gen](Bound<Coordinate> b) {
                Coordinate resultC = b.lower + b.Length() * norm(gen);
                // LF FP TODO: define <= , >= operators for coordinate
                while ((resultC.val < b.lower.val) || (resultC.val > b.upper.val)) {
                    resultC = b.lower + (b.upper - b.lower) * norm(gen);
                }
                return resultC;
            });
        }

    } while (wavef(result, params) < minWavef_peakSearch);

    std::uniform_real_distribution<FPType> unif(0, 1);

    do {
        for (Position<D> &p : result) {
            std::transform(bounds.begin(), bounds.end(), p.begin(), p.begin(),
                           [&unif, &gen](Bound<Coordinate> b, Coordinate c) {
                               // LF TODO: Replace with grad descent
                               return c + unif(gen) * b.Length() / 1000;
                           });
        }

    } while (wavef(result, params) > minWavef_peakSearch);

    std::cout << "\nFinished start point search \n";
    return result;
}*/

//! @defgroup update-algs Update algorithms
//! @brief The algorithms that move the particles during the simulations
//! @{

//! @defgroup update-algs-helpers Update helpers
//! @brief Help the update algorithms
//! @{

// LF TODO: Document
// Computes the drift force by using its analytic expression
template <Dimension D, ParticNum N, VarParNum V, class FirstDerivative, class Wavefunction>
std::array<std::array<FPType, D>, N> DriftForceAnalytic_(Wavefunction const &wavef, Positions<D, N> poss,
                                                         VarParams<V> params,
                                                         Gradients<D, N, FirstDerivative> const &grads) {
    static_assert(IsWavefunction<D, N, V, Wavefunction>());
    static_assert(IsWavefunctionDerivative<D, N, V, FirstDerivative>());

    std::array<std::array<FPType, D>, N> result;

    std::transform(std::execution::par_unseq, grads.begin(), grads.end(), result.begin(),
                   [&wavef, &poss, params](Gradient<D, FirstDerivative> const &g) {
                       std::array<FPType, D> result_;
                       std::transform(g.begin(), g.end(), result_.begin(),
                                      [&wavef, &poss, params](FirstDerivative const &fd) {
                                          return 2 * fd(poss, params) / wavef(poss, params);
                                      });
                       return result_;
                   });

    return result;
}

// LF TODO: Document
// Computes the drift force by numerically estimating the derivative of the wavefunction
template <Dimension D, ParticNum N, VarParNum V, class Wavefunction>
<<<<<<< HEAD
std::array<std::array<FPType, D>, N> DriftForceNumeric_(Wavefunction const &wavef, Positions<D, N> poss,
                                                        VarParams<V> params, FPType derivativeStep) {
    static_assert(IsWavefunction<D, N, V, Wavefunction>());

    std::array<std::array<FPType, D>, N> driftForce;
    // FP TODO: Can you parallelize this?
    for (ParticNum n = 0u; n != N; ++n) {
        for (Dimension d = 0u; d != D; ++d) {
            driftForce[n][d] = 2 *
                               (wavef(MoveBy_<D, N>(poss, d, n, Coordinate{derivativeStep}), params) -
                                wavef(MoveBy_<D, N>(poss, d, n, Coordinate{-derivativeStep}), params)) /
                               (derivativeStep * wavef(poss, params));
        }
    }
    return driftForce;
=======
std::array<std::array<FPType, D>, N> DriftForceNumeric_(Wavefunction const &wavef, VarParams<V> params,
                                                        FPType step, Positions<D, N> poss) {
    static_assert(IsWavefunction<D, N, V, Wavefunction>());

    std::array<std::array<FPType, D>, N> result;
    auto const indices = std::ranges::views::iota(VarParNum{0u}, N);
    std::for_each(
        std::execution::par_unseq, indices.begin(), indices.end(),
        [&wavef, &poss, params, step, &result](ParticNum n) {
            for (Dimension d = 0u; d != D; ++d) {
                // Numerical derivative correct up to O(step^9)
                result[n][d] =
                    2 *
                    (FPType{1} / 280 * wavef(MoveBy_<D, N>(poss, d, n, Coordinate{-4 * step}), params) +
                     FPType{-4} / 105 * wavef(MoveBy_<D, N>(poss, d, n, Coordinate{-3 * step}), params) +
                     FPType{1} / 5 * wavef(MoveBy_<D, N>(poss, d, n, Coordinate{-2 * step}), params) +
                     FPType{-4} / 5 * wavef(MoveBy_<D, N>(poss, d, n, Coordinate{-step}), params) +
                     FPType{4} / 5 * wavef(MoveBy_<D, N>(poss, d, n, Coordinate{step}), params) +
                     FPType{-1} / 5 * wavef(MoveBy_<D, N>(poss, d, n, Coordinate{2 * step}), params) +
                     FPType{4} / 105 * wavef(MoveBy_<D, N>(poss, d, n, Coordinate{3 * step}), params) +
                     FPType{-1} / 280 * wavef(MoveBy_<D, N>(poss, d, n, Coordinate{4 * step}), params)) /
                    (step * wavef(poss, params));
            }
        });

    return result;
>>>>>>> c6d5e218
}

//! @}

//! @brief Attempts to update each position once by using the Metropolis algorithm
//! @param wavef The wavefunction
//! @param params The variational parameters
//! @param poss The current positions of the particles, will be modified if some updates succeed
//! @param step The step size of th jump
//! @param gen The random generator
//! @return The number of succesful updates
//!
//! Attempts to update the position of each particle once, sequentially.
//! An update consists in a random jump in each cardinal direction, after which the Metropolis question is
//! asked.
template <Dimension D, ParticNum N, VarParNum V, class Wavefunction>
IntType MetropolisUpdate_(Wavefunction const &wavef, VarParams<V> params, Positions<D, N> &poss, FPType step,
                          RandomGenerator &gen) {
    static_assert(IsWavefunction<D, N, V, Wavefunction>());

    IntType succesfulUpdates = 0;
    for (Position<D> &p : poss) {
        Position const oldPos = p;
        FPType const oldPsi = wavef(poss, params);
        std::uniform_real_distribution<FPType> unif(0, 1);
        std::transform(p.begin(), p.end(), p.begin(), [&gen, &unif, step](Coordinate c) {
            // FP TODO: Convert step to Coordinate?
            return c + Coordinate{(unif(gen) - FPType{0.5f}) * step};
        });
        if (unif(gen) < std::pow(wavef(poss, params) / oldPsi, 2)) {
            ++succesfulUpdates;
        } else {
            p = oldPos;
        }
    }
    return succesfulUpdates;
}

// LF TODO: Document
// LF TODO: Tell that this functions applies formula at page 22 Jensen
// LF TODO: DriftForceNumeric_ is not used here!
//  Updates the wavefunction with the importance sampling algorithm and outputs the number of succesful
//  updates
template <Dimension D, ParticNum N, VarParNum V, class Wavefunction, class FirstDerivative>
IntType ImportanceSamplingUpdate_(Wavefunction const &wavef, VarParams<V> params, bool useAnalytical,
                                  FPType derivativeStep, Gradients<D, N, FirstDerivative> const &grads,
                                  Masses<N> masses, Positions<D, N> &poss, RandomGenerator &gen) {
    static_assert(IsWavefunction<D, N, V, Wavefunction>());
    static_assert(IsWavefunctionDerivative<D, N, V, FirstDerivative>());

    std::array<FPType, N> diffConsts;
    std::transform(masses.begin(), masses.end(), diffConsts.begin(),
                   [](Mass m) { return hbar * hbar / (2 * m.val); });

    IntType successfulUpdates = 0;
    for (ParticNum n = 0u; n != N; ++n) {
        Position<D> &p = poss[n];
        Position const oldPos = p;
        FPType const oldPsi = wavef(poss, params);

        std::array<std::array<FPType, D>, N> oldDriftForce;
        if (useAnalytical) {
            oldDriftForce = DriftForceAnalytic_<D, N, V>(wavef, poss, params, grads);
        } else {
            oldDriftForce = DriftForceNumeric_<D, N, V>(wavef, poss, params, derivativeStep);
        }
        std::normal_distribution<FPType> normal(0, diffConsts[n] * deltaT);
        for (Dimension d = 0u; d != D; ++d) {
            p[d].val = oldPos[d].val + diffConsts[n] * deltaT * (oldDriftForce[n][d] + normal(gen));
        }
        FPType const newPsi = wavef(poss, params);

        FPType forwardExponent = 0;
        for (Dimension d = 0u; d != D; ++d) {
            forwardExponent -=
                std::pow(p[d].val - oldPos[d].val - diffConsts[n] * deltaT * oldDriftForce[n][d], 2) /
                (4 * diffConsts[n] * deltaT);
        }
        FPType const forwardProb = std::exp(forwardExponent);

        std::array<std::array<FPType, D>, N> newDriftForce;
        if (useAnalytical) {
            newDriftForce = DriftForceAnalytic_<D, N, V>(wavef, poss, params, grads);
        } else {
            newDriftForce = DriftForceNumeric_<D, N, V>(wavef, poss, params, derivativeStep);
        }
        FPType backwardExponent = 0;
        for (Dimension d = 0u; d != D; ++d) {
            backwardExponent -=
                std::pow(oldPos[d].val - p[d].val - diffConsts[n] * deltaT * newDriftForce[n][d], 2) /
                (4 * diffConsts[n] * deltaT);
        }
        FPType const backwardProb = std::exp(backwardExponent);

        FPType const acceptanceRatio = (newPsi * newPsi * backwardProb) / (oldPsi * oldPsi * forwardProb);
        std::uniform_real_distribution<FPType> unif(0, 1);
        if (unif(gen) < acceptanceRatio) {
            ++successfulUpdates;
        } else {
            p = oldPos;
        }
    }
    return successfulUpdates;
}

//! @}

//! @addtogroup core-helpers
//! @{

//! @defgroup energy-calc Local energy calculators
//! @brief The algorithms that calculate the local energy
//! @{

//! @defgroup energy-calc-helpers Local energy helpers
//! @brief The algorithms that calculate the local energy
//! @{

//! @brief Moves one particle in a cardinal direction
//! @param poss The positions of the particles
//! @param d The index of the cardinal direction in which the particle will be moved
//! @param n The index of the particle that will be moved
//! @param delta How much the particle will be moved
//! @return The updated positions
//!
//! Helper for 'LocalEnergyNumeric' and 'DriftForceNumeric'
template <Dimension D, ParticNum N>
Positions<D, N> MoveBy_(Positions<D, N> const &poss, Dimension d, ParticNum n, Coordinate delta) {
    assert(d < D);
    assert(n < N);
    Positions<D, N> result = poss;
    result[n][d] += delta;
    return result;
}

//! @}

//! @brief Computes the local energy by using the analytic formula for the derivative of the wavefunction
//! @param wavef The wavefunction
//! @param params The variational parameters
//! @param lapls The laplacians, one for each particle
//! @param masses The masses of the particles
//! @param pot The potential
//! @param poss The positions of the particles
//! @return The local energy
template <Dimension D, ParticNum N, VarParNum V, class Wavefunction, class Laplacian, class Potential>
Energy LocalEnergyAnalytic_(Wavefunction const &wavef, VarParams<V> params,
                            Laplacians<N, Laplacian> const &lapls, Masses<N> masses, Potential const &pot,
                            Positions<D, N> poss) {
    static_assert(IsWavefunction<D, N, V, Wavefunction>());
    static_assert(IsWavefunctionDerivative<D, N, V, Laplacian>());
    static_assert(IsPotential<D, N, Potential>());

    FPType const weightedLaplSum =
        std::inner_product(lapls.begin(), lapls.end(), masses.begin(), FPType{0}, std::plus<>(),
                           [&poss, params](Laplacian const &l, Mass m) { return l(poss, params) / m.val; });
    return Energy{-hbar * hbar * weightedLaplSum / (2 * wavef(poss, params)) + pot(poss)};
}

//! @brief Computes the local energy by numerically estimating the derivative of the wavefunction
//! @param wavef The wavefunction
//! @param params The variational parameters
//! @param step The step used is the numerical estimation of the derivative
//! @param masses The masses of the particles
//! @param pot The potential
//! @param poss The positions of the particles
//! @return The local energy
template <Dimension D, ParticNum N, VarParNum V, class Wavefunction, class Potential>
Energy LocalEnergyNumeric_(Wavefunction const &wavef, VarParams<V> params, FPType step, Masses<N> masses,
                           Potential const &pot, Positions<D, N> poss) {
    static_assert(IsWavefunction<D, N, V, Wavefunction>());
    static_assert(IsPotential<D, N, Potential>());

    Energy result{pot(poss)};
    std::mutex m;
    auto const indices = std::ranges::views::iota(VarParNum{0u}, N);
    std::for_each(std::execution::par_unseq, indices.begin(), indices.end(), [&](ParticNum n) {
        for (Dimension d = 0u; d != D; ++d) {
            // Numerical derivative correct up to O(step^9)
            Energy const temp =
                Energy{-hbar * hbar / (2 * masses[n].val) *
                       (FPType{-1} / 560 * wavef(MoveBy_<D, N>(poss, d, n, Coordinate{-4 * step}), params) +
                        FPType{8} / 315 * wavef(MoveBy_<D, N>(poss, d, n, Coordinate{-3 * step}), params) +
                        FPType{-1} / 5 * wavef(MoveBy_<D, N>(poss, d, n, Coordinate{-2 * step}), params) +
                        FPType{8} / 5 * wavef(MoveBy_<D, N>(poss, d, n, Coordinate{-step}), params) +
                        FPType{-205} / 72 * wavef(poss, params) +
                        FPType{8} / 5 * wavef(MoveBy_<D, N>(poss, d, n, Coordinate{step}), params) +
                        FPType{-1} / 5 * wavef(MoveBy_<D, N>(poss, d, n, Coordinate{2 * step}), params) +
                        FPType{8} / 315 * wavef(MoveBy_<D, N>(poss, d, n, Coordinate{3 * step}), params) +
                        FPType{-1} / 560 * wavef(MoveBy_<D, N>(poss, d, n, Coordinate{4 * step}), params)) /
                       (std::pow(step, 2) * wavef(poss, params))};

            {
                std::lock_guard<std::mutex> l(m);
                result += temp;
            }
        }
    });

    return result;
}

//! @brief Computes the mean energy by using the reweighting method, after moving one parameter in a cardinal
//! direction
//! @param wavef The wavefunction
//! @param oldParams The variational parameters
//! @param oldLEPs The local energies to be reweighted, and the positions of the particles when each one was
//! computed
//! @param step How much one parameter should be moved
//! @return The mean energy after reweighting
//!
//! Used to compute the gradient of the VMC energy in parameter space
//! @see VMCRBestParams
template <Dimension D, ParticNum N, VarParNum V, class Wavefunction>
std::array<Energy, V> ReweightedEnergies_(Wavefunction const &wavef, VarParams<V> oldParams,
                                          std::vector<LocEnAndPoss<D, N>> oldLEPs, FPType step) {
    static_assert(IsWavefunction<D, N, V, Wavefunction>());

    // FP TODO: step -> VarParam?
    std::array<Energy, V> result;
    std::generate_n(result.begin(), V, [&, v = VarParNum{0u}]() mutable {
        VarParams<V> newParams = oldParams;
        newParams[v] += VarParam{step};
        std::vector<Energy> reweightedLocEns(oldLEPs.size());
        std::transform(
            std::execution::par_unseq, oldLEPs.begin(), oldLEPs.end(), reweightedLocEns.begin(),
            [&wavef, newParams, oldParams](LocEnAndPoss<D, N> const &lep) {
                return Energy{std::pow(wavef(lep.positions, newParams) / wavef(lep.positions, oldParams), 2) *
                              lep.localEn.val};
            });
        std::vector<FPType> denomAddends(oldLEPs.size());
        std::transform(std::execution::par_unseq, oldLEPs.begin(), oldLEPs.end(), denomAddends.begin(),
                       [&wavef, newParams, oldParams](LocEnAndPoss<D, N> const &lep) {
                           return std::pow(wavef(lep.positions, newParams) / wavef(lep.positions, oldParams),
                                           2);
                       });

        Energy const num = std::reduce(std::execution::par_unseq, reweightedLocEns.begin(),
                                       reweightedLocEns.end(), Energy{0}, std::plus<>());
        FPType const den = std::reduce(std::execution::par_unseq, denomAddends.begin(), denomAddends.end(),
                                       FPType{0}, std::plus<>());

        ++v;
        return num / den;
    });
    return result;
}

//! @}

//! @}

//! @}

} // namespace vmcp

#endif<|MERGE_RESOLUTION|>--- conflicted
+++ resolved
@@ -58,7 +58,6 @@
     static_assert(IsWavefunction<D, N, V, Wavefunction>());
 
     Positions<D, N> result;
-<<<<<<< HEAD
     std::normal_distribution<FPType> norm(FPType{0.5f}, FPType{0.25f});
 
     // Initialize positions randomly within bounds
@@ -70,19 +69,6 @@
                     resultC = b.lower + (b.upper - b.lower) * norm(gen);
                 }
                 return resultC;
-=======
-    std::fill(result.begin(), result.end(), center);
-    std::uniform_real_distribution<FPType> unif(0, 1);
-    std::mutex m;
-    auto const indices = std::ranges::views::iota(IntType{0}, numPoints);
-    // FP TODO: Data race in unif(gen)
-    // Maybe put another mutex? Deadlock risk?
-    std::for_each(std::execution::par, indices.begin(), indices.end(), [&](IntType) {
-        Positions<D, N> newPoss;
-        for (Position<D> &p : newPoss) {
-            std::transform(bounds.begin(), bounds.end(), p.begin(), [&unif, &gen](Bound<Coordinate> b) {
-                return b.lower + (b.upper - b.lower) * unif(gen);
->>>>>>> c6d5e218
             });
         }
     } while (wavef(result, params) < minWavef_peakSearch);
@@ -218,23 +204,6 @@
 // LF TODO: Document
 // Computes the drift force by numerically estimating the derivative of the wavefunction
 template <Dimension D, ParticNum N, VarParNum V, class Wavefunction>
-<<<<<<< HEAD
-std::array<std::array<FPType, D>, N> DriftForceNumeric_(Wavefunction const &wavef, Positions<D, N> poss,
-                                                        VarParams<V> params, FPType derivativeStep) {
-    static_assert(IsWavefunction<D, N, V, Wavefunction>());
-
-    std::array<std::array<FPType, D>, N> driftForce;
-    // FP TODO: Can you parallelize this?
-    for (ParticNum n = 0u; n != N; ++n) {
-        for (Dimension d = 0u; d != D; ++d) {
-            driftForce[n][d] = 2 *
-                               (wavef(MoveBy_<D, N>(poss, d, n, Coordinate{derivativeStep}), params) -
-                                wavef(MoveBy_<D, N>(poss, d, n, Coordinate{-derivativeStep}), params)) /
-                               (derivativeStep * wavef(poss, params));
-        }
-    }
-    return driftForce;
-=======
 std::array<std::array<FPType, D>, N> DriftForceNumeric_(Wavefunction const &wavef, VarParams<V> params,
                                                         FPType step, Positions<D, N> poss) {
     static_assert(IsWavefunction<D, N, V, Wavefunction>());
@@ -261,7 +230,6 @@
         });
 
     return result;
->>>>>>> c6d5e218
 }
 
 //! @}
