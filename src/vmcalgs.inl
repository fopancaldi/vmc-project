//
//
// Contains the definition of the templates declared in vmcalgs.hpp
// This file is supposed to be #included at the end of vmcalgs.hpp and nowhere else
// It is just a way to improve the readability of vmcalgs.hpp
//

// The functions that have a trailing underscore would, in a regular project, be (declared and) defined in a
// .cpp file, therefore making them unreachable for the user
// Since they are templated, they must be defined in a header

#ifndef VMCPROJECT_VMCALGS_INL
#define VMCPROJECT_VMCALGS_INL

#include "vmcalgs.hpp"

#include <algorithm>
#include <cassert>

namespace vmcp {

// Constants
// Their name is before the underscore
// After the underscore is the function(s) that use them
constexpr FPType hbar = 1; // Natural units
constexpr IntType numSamplesForPeakSearch = 100;
constexpr FPType deltaT = 0.005;
// TODO: Rename this one
constexpr FPType deltaT = 0.005;
// TODO: Rename this one
constexpr IntType boundSteps = 100;
constexpr IntType thermalizationMoves = 100;
// TODO: Rename this one, also find if it is really 10 * thermalization moves
constexpr IntType movesForgetICs = 10 * thermalizationMoves;
constexpr FPType minPsi_peakSearch = 1e-6f;
constexpr IntType maxLoops_gradDesc = 100;
constexpr IntType stepDenom_gradDesc = 100;
constexpr FPType stoppingThreshold_gradDesc = FPType{1e-6f};

// TODO: eps might be interpreted as an abbreviation for "epsilon"
template <Dimension D, ParticNum N>
std::vector<Energy> Energies_(std::vector<EnAndPos<D, N>> const &eps) {
    std::vector<Energy> result;
    result.reserve(eps.size());
    std::transform(eps.begin(), eps.end(), std::back_inserter(result),
                   [](EnAndPos<D, N> const &ep) { return ep.energy; });
    return result;
}

// TODO: Not really a fan of the name, though surely it is better than AddTo_
// Computes the position of the particles when the n-th one is moved by delta along the d-th direction (with
// both n and d starting from 0)
template <Dimension D, ParticNum N>
Positions<D, N> PerturbPos_(Positions<D, N> const &poss, Dimension d, ParticNum n, Coordinate delta) {
    assert(d < D);
    assert(n < N);
    Positions<D, N> result = poss;
    // TODO: Maybe define operator+= for coordinates?
    result[n][d].val += delta.val;
    return result;
}

// Computes the (approximate) peak of the potential
// In practice, choose some points in the integration domain and see where the potential is largest
template <Dimension D, ParticNum N, VarParNum V, class Wavefunction, class Potential>
Positions<D, N> FindPeak_(Wavefunction const &psi, VarParams<V> params, Potential const &pot,
                          Bounds<D> bounds, IntType points, RandomGenerator &gen) {
    static_assert(IsWavefunction<D, N, V, Wavefunction>());
    static_assert(IsPotential<D, N, Potential>());

    Position<D> center;
    std::transform(bounds.begin(), bounds.end(), center.begin(),
                   [](Bound b) { return Coordinate{(b.upper + b.lower) / 2}; });
    Positions<D, N> result;
    std::fill(result.begin(), result.end(), center);
    std::uniform_real_distribution<FPType> unif(0, 1);
    for (IntType i = 0; i != points; ++i) {
        Positions<D, N> newPoss;
        // TODO: Is it really necessary to specify Position<D>?
        for (Position<D> &p : newPoss) {
            std::transform(bounds.begin(), bounds.end(), p.begin(), [&unif, &gen](Bound b) {
                return Coordinate{b.lower + unif(gen) * (b.upper - b.lower)};
            });
        }
        // TODO: Explain better
        // The requirement ... > minPsi avoids having psi(...) = nan in the future, which breaks the update
        // algorithms
        if ((pot(newPoss) > pot(result)) && (psi(newPoss, params) > minPsi_peakSearch)) {
            result = newPoss;
        }
    }
    return result;
}

// Updates the wavefunction with the Metropolis algorithms and outputs the number of succesful updates
template <Dimension D, ParticNum N, VarParNum V, class Wavefunction>
UIntType MetropolisUpdate_(Wavefunction const &psi, VarParams<V> params, Positions<D, N> &poss, FPType step,
                           RandomGenerator &gen) {
    static_assert(IsWavefunction<D, N, V, Wavefunction>());

    UIntType succesfulUpdates = 0u;
    for (Position<D> &p : poss) {
        Position const oldPos = p;
        FPType const oldPsi = psi(poss, params);
        std::uniform_real_distribution<FPType> unifDist(0, 1);
        std::transform(p.begin(), p.end(), p.begin(), [&gen, &unifDist, step](Coordinate c) {
            return Coordinate{c.val + (unifDist(gen) - FPType{0.5f}) * step};
        });
        if (unifDist(gen) > std::pow(psi(poss, params) / oldPsi, 2)) {
            p = oldPos;

        } else {
            ++succesfulUpdates;
        }
    }
    return succesfulUpdates;
}

<<<<<<< HEAD
// Computes the drift force by using its analytic expression
=======
// Should be hidden from the user
// Computes the drift force using its analytic expression
>>>>>>> 0a06c3b8
template <Dimension D, ParticNum N, VarParNum V, class FirstDerivative, class Wavefunction>
std::array<FPType, D> DriftForceAnalytic_(Wavefunction const &psi, Positions<D, N> poss, VarParams<V> params,
                                          std::array<FirstDerivative, D> const &grad) {
    static_assert(IsWavefunction<D, N, V, Wavefunction>());
    static_assert(IsWavefunctionDerivative<D, N, V, FirstDerivative>());

    std::array<FPType, D> gradVal;
    std::transform(grad.begin(), grad.end(), gradVal.begin(),
                   [&poss, params](FirstDerivative const &fd) { return fd(poss, params); });
    std::array<FPType, D> result;
    std::transform(gradVal.begin(), gradVal.end(), result.begin(),
                   [&psi, &poss, params](FPType f) { return 2 * f / psi(poss, params); });
    return result;
}

<<<<<<< HEAD
// Computes the drift force by numerically estimating the derivative of the wavefunction
template <Dimension D, ParticNum N, VarParNum V, class Wavefunction>
std::array<FPType, D> DriftForceNumeric_(Wavefunction const &psi, VarParams<V> params, FPType derivativeStep,
                                         Positions<D, N> poss) {
    static_assert(IsWavefunction<D, N, V, Wavefunction>());

    std::array<FPType, D> driftForce;
    for (ParticNum n = 0u; n != N; ++n) {
        for (Dimension d = 0u; d != D; ++d) {
            driftForce[d] = 2 *
                            (psi(PerturbPos_<D, N>(poss, d, n, Coordinate{derivativeStep}), params) -
                             psi(PerturbPos_<D, N>(poss, d, n, Coordinate{-derivativeStep}), params)) /
                            (derivativeStep * psi(poss, params));
        }
    }
}

// LF TODO: Tell that this functions applies formula at page 22 Jensen
//  Updates the wavefunction with the importance sampling algorithm and outputs the number of succesful
//  updates
template <Dimension D, ParticNum N, VarParNum V, class Wavefunction, class FirstDerivative>
IntType ImportanceSamplingUpdate_(Wavefunction const &psi, VarParams<V> params,
                                  std::array<FirstDerivative, D> const &grad, Mass mass,
                                  Positions<D, N> &poss, RandomGenerator &gen) {
    static_assert(IsWavefunction<D, N, V, Wavefunction>());
    static_assert(IsWavefunctionDerivative<D, N, V, FirstDerivative>());

    FPType const diffusionConst = hbar * hbar / (2 * mass.val);

    IntType successfulUpdates = 0;
    for (Position<D> &p : poss) {
        Position const oldPos = p;
        FPType const oldPsi = psi(poss, params);
        std::array<FPType, D> const oldDriftForce = DriftForceAnalytic_<D, N, V>(psi, poss, params, grad);
        std::normal_distribution<FPType> normalDist(0.f, 1.f);
        for (Dimension d = 0u; d != D; ++d) {
            p[d].val = oldDriftForce[d] * deltaT + normalDist(gen) * std::sqrt(deltaT);
        }
        FPType const newPsi = psi(poss, params);
        std::array<FPType, D> newDriftForce = DriftForceAnalytic_<D, N, V>(psi, poss, params, grad);
        FPType forwardExponent = 0;
        for (Dimension d = 0u; d != D; ++d) {
            forwardExponent -=
                std::pow(p[d].val - oldPos[d].val - diffusionConst * deltaT * oldDriftForce[d], 2) /
                (4 * diffusionConst * deltaT);
        }
        FPType const forwardProb = std::exp(forwardExponent);
        FPType backwardExponent = 0;
        for (Dimension d = 0u; d != D; ++d) {
            backwardExponent -=
                std::pow(oldPos[d].val - p[d].val - diffusionConst * deltaT * newDriftForce[d], 2) /
                (4 * diffusionConst * deltaT);
        }
        FPType const backwardProb = std::exp(backwardExponent);
        FPType const acceptanceRatio = (newPsi * newPsi * backwardProb) / (oldPsi * oldPsi * forwardProb);
        std::uniform_real_distribution<FPType> unifDist(0.f, 1.f);
        if (unifDist(gen) < acceptanceRatio) {
            ++successfulUpdates;
        } else {
            p = oldPos;
        }
    }
    return successfulUpdates;
}

// Computes the local energy with the analytic formula for the derivative of the wavefunction
template <Dimension D, ParticNum N, VarParNum V, class Wavefunction, class SecondDerivative, class Potential>
Energy LocalEnergyAnalytic_(Wavefunction const &psi, VarParams<V> params, SecondDerivative const &secondDer,
                            Mass mass, Potential const &pot, Positions<D, N> poss) {
    static_assert(IsWavefunction<D, N, V, Wavefunction>());
    static_assert(IsWavefunctionDerivative<D, N, V, SecondDerivative>());
    static_assert(IsPotential<D, N, Potential>());

    return Energy{-(hbar * hbar / (2 * mass.val)) * (secondDer(poss, params) / psi(poss, params)) +
                  pot(poss)};
}

=======
// Should be hidden from the user
// Computes the position of the particles when the n-th one is moved by delta along the d-th direction (with
// both n and d starting from 0)
template <Dimension D, ParticNum N>
Positions<D, N> PerturbPos_(Positions<D, N> const &poss, Dimension d, ParticNum n, Coordinate delta) {
    assert(d < D);
    assert(n < N);

    Positions<D, N> result = poss;
    // TODO: Maybe define operator+= for coordinates?
    result[n][d].val += delta.val;
    return result;
}

// Should be hidden from the user
// Computes the drift force by numerically estimating the derivative of the wavefunction
template <Dimension D, ParticNum N, VarParNum V, class Wavefunction>
std::array<FPType, D> DriftForceNumeric_(Wavefunction const &psi, VarParams<V> params, FPType derivativeStep,
                                         Positions<D, N> poss) {
    static_assert(IsWavefunction<D, N, V, Wavefunction>());

    std::array<FPType, D> driftForce;
    for (ParticNum n = 0u; n != N; ++n) {
        for (Dimension d = 0u; d != D; ++d) {
            driftForce[d] = 2 *
                            (psi(PerturbPos_<D, N>(poss, d, n, Coordinate{derivativeStep}), params) -
                             psi(PerturbPos_<D, N>(poss, d, n, Coordinate{-derivativeStep}), params)) /
                            (derivativeStep * psi(poss, params));
        }
    }
}
// TODO: Tell that this functions applies formula at page 22 Jensen
//  Updates the wavefunction with the Importance Sampling algorithms and outputs the number of succesful
//  updates
template <Dimension D, ParticNum N, VarParNum V, class Wavefunction, class FirstDerivative>
IntType ImportanceSamplingUpdate_(Wavefunction const &psi, VarParams<V> params,
                                  std::array<FirstDerivative, D> const &grad, Mass mass,
                                  Positions<D, N> &poss, RandomGenerator &gen) {
    static_assert(IsWavefunction<D, N, V, Wavefunction>());
    static_assert(IsWavefunctionDerivative<D, N, V, FirstDerivative>());

    FPType const diffusionConst = hbar * hbar / (2 * mass.val);

    IntType successfulUpdates = 0u;
    for (Position<D> &p : poss) {
        Position const oldPos = p;
        FPType const oldPsi = psi(poss, params);
        std::array<FPType, D> const oldDriftForce = DriftForceAnalytic_<D, N, V>(psi, poss, params, grad);
        std::normal_distribution<FPType> normalDist(0.f, diffusionConst * deltaT);
        for (Dimension d = 0u; d != D; ++d) {
             p[d].val = oldPos[d].val + diffusionConst * deltaT * (oldDriftForce[d] + normalDist(gen));
        }
        FPType const newPsi = psi(poss, params);
        std::array<FPType, D> newDriftForce = DriftForceAnalytic_<D, N, V>(psi, poss, params, grad);
        FPType forwardExponent = 0;
        for (Dimension d = 0u; d != D; ++d) {
            forwardExponent -=
                std::pow(p[d].val - oldPos[d].val - diffusionConst * deltaT * oldDriftForce[d], 2) /
                (4 * diffusionConst * deltaT);
        }
        FPType const forwardProb = std::exp(forwardExponent);
        FPType backwardExponent = 0;
        for (Dimension d = 0u; d != D; ++d) {
            backwardExponent -=
                std::pow(oldPos[d].val - p[d].val - diffusionConst * deltaT * newDriftForce[d], 2) /
                (4 * diffusionConst * deltaT);
        }
        FPType const backwardProb = std::exp(backwardExponent);
        FPType const acceptanceRatio = (newPsi * newPsi * backwardProb) / (oldPsi * oldPsi * forwardProb);
        std::uniform_real_distribution<FPType> unifDist(0.f, 1.f);
        if (unifDist(gen) < acceptanceRatio) {
            ++successfulUpdates;
        } else {
            p = oldPos;
        }
    }
    return successfulUpdates;
}

// Should be hidden from the user
// Computes the local energy with the analytic formula for the derivative of the wavefunction
template <Dimension D, ParticNum N, VarParNum V, class Wavefunction, class SecondDerivative, class Potential>
Energy LocalEnergyAnalytic_(Wavefunction const &psi, VarParams<V> params, SecondDerivative const &secondDer,
                            Mass mass, Potential const &pot, Positions<D, N> poss) {
    static_assert(IsWavefunction<D, N, V, Wavefunction>());
    static_assert(IsWavefunctionDerivative<D, N, V, SecondDerivative>());
    static_assert(IsPotential<D, N, Potential>());

    return Energy{-(hbar * hbar / (2 * mass.val)) * (secondDer(poss, params) / psi(poss, params)) +
                  pot(poss)};
}

// Should be hidden from the user
>>>>>>> 0a06c3b8
// Computes the local energy by numerically estimating the derivative of the wavefunction
template <Dimension D, ParticNum N, VarParNum V, class Wavefunction, class Potential>
Energy LocalEnergyNumeric_(Wavefunction const &psi, VarParams<V> params, FPType derivativeStep, Mass mass,
                           Potential const &pot, Positions<D, N> poss) {
    static_assert(IsWavefunction<D, N, V, Wavefunction>());
    static_assert(IsPotential<D, N, Potential>());

    Energy result{pot(poss)};
    // TODO: Maybe redo this without the indices? Open to suggestions
    for (ParticNum n = 0u; n != N; ++n) {
        for (Dimension d = 0u; d != D; ++d) {
            result.val += -std::pow(hbar, 2) / (2 * mass.val) *
                          (psi(PerturbPos_<D, N>(poss, d, n, Coordinate{derivativeStep}), params) -
                           2 * psi(poss, params) +
                           psi(PerturbPos_<D, N>(poss, d, n, Coordinate{-derivativeStep}), params)) /
                          std::pow(derivativeStep, 2);
        }
    }
    return result;
}

// Computes the energies that will be averaged to obtain the estimate of the GS energy of the VMC algorithm
// by either using the analytical formula for the derivative or estimating it numerically
// Use the wrappers to select which method should be used
template <Dimension D, ParticNum N, VarParNum V, class Wavefunction, class FirstDerivative,
          class SecondDerivative, class Potential>
<<<<<<< HEAD
std::vector<EnAndPos<D, N>>
WrappedVMCEnAndPoss_(Wavefunction const &psi, VarParams<V> params, bool useAnalitycal, bool useImpSamp,
                     std::array<FirstDerivative, D> const &grad, SecondDerivative const &secondDer,
                     FPType derivativeStep, Mass mass, Potential const &pot, Bounds<D> bounds,
                     int numberEnergies, RandomGenerator &gen) {
=======
std::vector<Energy> WrappedVMCEnergies_(Wavefunction const &psi, VarParams<V> params, bool useAnalitycal,
                                        bool useImpSamp, std::array<FirstDerivative, D> const &grad,
                                        SecondDerivative const &secondDer, FPType derivativeStep, Mass mass,
                                        Potential const &pot, Bounds<D> bounds, int numberEnergies,
                                        RandomGenerator &gen) {
>>>>>>> 0a06c3b8
    static_assert(IsWavefunction<D, N, V, Wavefunction>());
    static_assert(IsWavefunctionDerivative<D, N, V, FirstDerivative>());
    static_assert(IsWavefunctionDerivative<D, N, V, SecondDerivative>());
    static_assert(IsPotential<D, N, Potential>());
    assert(numberEnergies >= 0);

    std::vector<EnAndPos<D, N>> result;

    // Step 1: Find a good starting point, in the sense that it's easy to move away from
    Positions<D, N> const peak = FindPeak_<D, N>(psi, params, pot, bounds, numSamplesForPeakSearch, gen);

    // Step 2: Choose the step
    Bound const smallestBound = *(std::min_element(
        bounds.begin(), bounds.end(), [](Bound b1, Bound b2) { return b1.Length() < b2.Length(); }));
    FPType const step = smallestBound.Length() / boundSteps;

    // Step 3: Save the energies to be averaged
    // FP TODO: Rename useAnalitycal everywhere
    Positions<D, N> poss = peak;
    auto const LocalEnergy{[&]() {
        if (useAnalitycal) {
            return LocalEnergyAnalytic_<D, N>(psi, params, secondDer, mass, pot, poss);
        } else {
            return LocalEnergyNumeric_<D, N>(psi, params, derivativeStep, mass, pot, poss);
        }
    }};
    auto const Update{[&]() {
        if (useImpSamp) {
            ImportanceSamplingUpdate_<D, N>(psi, params, grad, mass, poss, gen);
        } else {
            MetropolisUpdate_<D, N>(psi, params, poss, step, gen);
        }
    }};

    // Move away from the peak, in order to forget the dependence on the initial conditions
<<<<<<< HEAD
    for (int i = 0; i != movesForgetICs; ++i) {
        Update();
    }
    for (int i = 0; i != numberEnergies; ++i) {
        for (int j = 0; j != thermalizationMoves; ++j) {
            Update();
        }
        result.emplace_back(LocalEnergy(), poss);
=======
    auto computeEnergy = [&]() {
        if (useAnalitycal) {
            result.push_back(LocalEnergyAnalytic_<D, N>(psi, params, secondDer, mass, pot, poss));
        } else {
            result.push_back(LocalEnergyNumeric_<D, N>(psi, params, derivativeStep, mass, pot, poss));
        }
    };
    auto importanceSamplingUpdate = [&]() {
        ImportanceSamplingUpdate_<D, N>(psi, params, grad, mass, poss, gen);
    };
    auto metropolisUpdate = [&]() { MetropolisUpdate_<D, N>(psi, params, poss, step, gen); };
    auto updateAndComputeEn = [&](auto &updateFunction) {
        for (int i = 0; i != movesForgetICs; ++i) {
            updateFunction();
        }
        for (int i = 0; i != numberEnergies; ++i) {
            for (int j = 0; j != thermalizationMoves; ++j) {
                updateFunction();
            }
            computeEnergy();
        }
    };
    if (useImpSamp) {
        updateAndComputeEn(importanceSamplingUpdate);
    } else {
        updateAndComputeEn(metropolisUpdate);
>>>>>>> 0a06c3b8
    }

    // FP TODO: Step 4: Adjust the step size

    return result;
}

// FP TODO: Move into a .cpp
VMCResult AvgAndVar_(std::vector<Energy> const &v) {
    assert(v.size() > 1);
    auto const size = v.size();
    Energy const avg{std::accumulate(v.begin(), v.end(), Energy{0},
                                     [](Energy e1, Energy e2) { return Energy{e1.val + e2.val}; })
                         .val /
                     size};
    EnVariance const var{std::accumulate(v.begin(), v.end(), EnVariance{0},
                                         [avg](EnVariance ev, Energy e) {
                                             return EnVariance{ev.val + std::pow(e.val - avg.val, 2)};
                                         })
                             .val /
                         (size - 1)};
    return VMCResult{avg, var};
}

// FP TODO: Explain better
// Computes the energies after moving in the cardinal directions in parameter space
template <Dimension D, ParticNum N, VarParNum V, class Wavefunction>
std::array<Energy, D> ReweightedEnergies_(Wavefunction const &psi, VarParams<V> oldParams,
                                          std::vector<EnAndPos<N, D>> oldEnAndPoss, FPType step) {
    static_assert(IsWavefunction<D, N, V, Wavefunction>());

    std::array<Energy, V> result;
    for (UIntType v = 0u; v != V; ++v) {
        VarParams<V> newParams = oldParams;
        newParams[v].val += step;
        std::vector<Energy> reweightedLocalEnergies;
        std::transform(oldEnAndPoss.begin(), oldEnAndPoss.end(), std::back_inserter(reweightedLocalEnergies),
                       [&psi, newParams, oldParams](EnAndPos<D, N> const &ep) {
                           return Energy{
                               std::pow(psi(ep.positions, newParams) / psi(ep.positions, oldParams), 2) *
                               ep.energy.val};
                       });

        FPType const numerator =
            std::accumulate(reweightedLocalEnergies.begin(), reweightedLocalEnergies.end(), FPType{0},
                            [](FPType f, Energy e) { return f + e.val; });
        FPType const denominator = std::accumulate(
            oldEnAndPoss.begin(), oldEnAndPoss.end(), FPType{0},
            [&psi, newParams, oldParams](FPType f, EnAndPos<D, N> const &ep) {
                return f + std::pow(psi(ep.positions, newParams) / psi(ep.positions, oldParams), 2);
            });

        result[v] = Energy{numerator / denominator};
    }
    return result;
}

// Calculates the parameters of the wavefunction that minimize the energy
template <Dimension D, ParticNum N, VarParNum V, class Wavefunction, class EnAndPossCalculator>
VarParams<V> BestParameters_(VarParams<V> initialParams, Wavefunction const &psi,
                             EnAndPossCalculator const &epCalc) {
    static_assert(IsWavefunction<D, N, V, Wavefunction>());
    static_assert(std::is_invocable_r_v<std::vector<EnAndPos<D, N>>, EnAndPossCalculator, VarParams<V>>);
    static_assert(V != UIntType{0});

    // Use the gradiest descent with momentum algorithm, with termination condition: stop if the new
    // parameters are too close to the old ones
    VarParams<V> result = initialParams;
    FPType const initialParamsNorm = std::sqrt(
        std::inner_product(initialParams.begin(), initialParams.end(), initialParams.begin(), FPType{0},
                           std::plus<>(), [](VarParam v1, VarParam v2) { return v1.val * v2.val; }));
    FPType gradientStep = (initialParamsNorm / stepDenom_gradDesc) * 25;

    for (IntType i = 0; i != maxLoops_gradDesc; ++i) {
        std::vector<EnAndPos<D, N>> const currentEnAndPoss = epCalc(result);
        Energy const currentEnergy = AvgAndVar_(Energies_(currentEnAndPoss)).energy;

        std::array<Energy, V> energiesIncreasedParam =
            ReweightedEnergies_<D, N, V>(psi, result, currentEnAndPoss, gradientStep);
        std::array<Energy, V> energiesDecreasedParam =
            ReweightedEnergies_<D, N, V>(psi, result, currentEnAndPoss, -gradientStep);
        std::array<FPType, V> gradient;
        for (VarParNum v = 0u; v != V; ++v) {
            gradient[v] =
                (energiesIncreasedParam[v].val - energiesDecreasedParam[v].val) / (2 * gradientStep);
        }

        // Try smaller and smaller steps until the new paraterers reslt in a smaller energy
        FPType gradMultiplier = 2;
        VarParams<V> newParams;
        do {
            gradMultiplier /= 2;
            for (VarParNum v = 0u; v != V; ++v) {
                newParams[v].val = result[v].val - gradMultiplier * gradient[v];
            }

        } while (AvgAndVar_(Energies_(epCalc(newParams))).energy.val > currentEnergy.val);

        // Set the next gradient step to the size of this step
        FPType const oldParamsNorm = std::sqrt(std::accumulate(
            result.begin(), result.end(), FPType{0}, [](FPType f, VarParam v) { return f + v.val * v.val; }));
        gradientStep = std::sqrt(
            std::inner_product(newParams.begin(), newParams.end(), result.begin(), FPType{0}, std::plus<>(),
                               [](VarParam v1, VarParam v2) { return std::pow(v1.val - v2.val, 2); }));
        result = newParams;

        if ((gradientStep / oldParamsNorm) < stoppingThreshold_gradDesc) {
            break;
        }
    }

    return result;
}

<<<<<<< HEAD
template <Dimension D, ParticNum N, VarParNum V, class Wavefunction, class SecondDerivative, class Potential>
std::vector<EnAndPos<D, N>> VMCEnAndPoss(Wavefunction const &psi, VarParams<V> params,
                                         SecondDerivative const &secondDer, Mass mass, Potential const &pot,
                                         Bounds<D> bounds, int numberEnergies, RandomGenerator &gen) {
    struct FakeDeriv {
        FPType operator()(Positions<D, N> const &, VarParams<V>) const {
            assert(false);
            return FPType{0};
        }
    };
    std::array<FakeDeriv, D> fakeGrad;
    std::fill(fakeGrad.begin(), fakeGrad.end(), FakeDeriv{});
    FPType const fakeStep = std::numeric_limits<FPType>::quiet_NaN();
    return WrappedVMCEnAndPoss_<D, N, V>(psi, params, true, false, fakeGrad, secondDer, fakeStep, mass, pot,
                                         bounds, numberEnergies, gen);
}

template <Dimension D, ParticNum N, VarParNum V, class Wavefunction, class SecondDerivative, class Potential>
VMCResult VMCEnergy(Wavefunction const &psi, VarParams<V> initialParams, SecondDerivative const &secondDer,
                    Mass mass, Potential const &pot, Bounds<D> bounds, int numberEnergies,
                    RandomGenerator &gen) {
    if constexpr (V != UIntType{0}) {
        auto const enPossCalculator{[&](VarParams<V> params) {
            return VMCEnAndPoss<D, N, V>(psi, params, secondDer, mass, pot, bounds, numberEnergies, gen);
        }};
        VarParams<V> const bestParams = BestParameters_<D, N, V>(initialParams, psi, enPossCalculator);

        return AvgAndVar_(Energies_(
            VMCEnAndPoss<D, N, V>(psi, bestParams, secondDer, mass, pot, bounds, numberEnergies, gen)));
    } else {
        VarParams<0> const fakeParams{};
        return AvgAndVar_(Energies_(
            VMCEnAndPoss<D, N, V>(psi, fakeParams, secondDer, mass, pot, bounds, numberEnergies, gen)));
    }
}

template <Dimension D, ParticNum N, VarParNum V, class Wavefunction, class FirstDerivative,
          class SecondDerivative, class Potential>
std::vector<EnAndPos<D, N>> VMCEnAndPoss(Wavefunction const &psi, VarParams<V> params,
                                         std::array<FirstDerivative, D> const &grad,
                                         SecondDerivative const &secondDer, Mass mass, Potential const &pot,
                                         Bounds<D> bounds, int numberEnergies, RandomGenerator &gen) {
    FPType const fakeStep = std::numeric_limits<FPType>::quiet_NaN();
    return WrappedVMCEnAndPoss_<D, N, V>(psi, params, true, false, grad, secondDer, fakeStep, mass, pot,
                                         bounds, numberEnergies, gen);
=======
template <Dimension D, ParticNum N, VarParNum V, class Wavefunction, class FirstDerivative,
          class SecondDerivative, class Potential>
std::vector<Energy> VMCEnergies(Wavefunction const &psi, VarParams<V> params, bool useImpSamp,
                                std::array<FirstDerivative, D> const &grad, SecondDerivative const &secondDer,
                                Mass mass, Potential const &pot, Bounds<D> bounds, int numberEnergies,
                                RandomGenerator &gen) {
    return WrappedVMCEnergies_<D, N, V>(psi, params, true, useImpSamp, grad, secondDer, 0, mass, pot, bounds,
                                        numberEnergies, gen);
>>>>>>> 0a06c3b8
}

template <Dimension D, ParticNum N, VarParNum V, class Wavefunction, class FirstDerivative,
          class SecondDerivative, class Potential>
<<<<<<< HEAD
VMCResult VMCEnergy(Wavefunction const &psi, VarParams<V> initialParams,
                    std::array<FirstDerivative, D> const &grad, SecondDerivative const &secondDer, Mass mass,
                    Potential const &pot, Bounds<D> bounds, int numberEnergies, RandomGenerator &gen) {
    if constexpr (V != UIntType{0}) {
        auto const enPossCalculator{[&](VarParams<V> params) {
            return VMCEnAndPoss<D, N, V>(psi, params, grad, secondDer, mass, pot, bounds, numberEnergies,
                                         gen);
        }};
        VarParams<V> const bestParams = BestParameters_<D, N, V>(initialParams, psi, enPossCalculator);

        return AvgAndVar_(Energies_(
            VMCEnAndPoss<D, N, V>(psi, bestParams, grad, secondDer, mass, pot, bounds, numberEnergies, gen)));
    } else {
        VarParams<0> const fakeParams{};
        return AvgAndVar_(Energies_(
            VMCEnAndPoss<D, N, V>(psi, fakeParams, grad, secondDer, mass, pot, bounds, numberEnergies, gen)));
    }
}

template <Dimension D, ParticNum N, VarParNum V, class Wavefunction, class Potential>
std::vector<EnAndPos<D, N>> VMCEnAndPoss(Wavefunction const &psi, VarParams<V> params, bool useImpSamp,
                                         FPType derivativeStep, Mass mass, Potential const &pot,
                                         Bounds<D> bounds, int numberEnergies, RandomGenerator &gen) {
    struct FakeDeriv {
        FPType operator()(Positions<D, N> const &, VarParams<V>) const {
            assert(false);
            return FPType{0};
        }
    };
    std::array<FakeDeriv, D> fakeGrad;
    std::fill(fakeGrad.begin(), fakeGrad.end(), FakeDeriv{});
    return WrappedVMCEnAndPoss_<D, N, V>(psi, params, false, useImpSamp, fakeGrad, FakeDeriv{},
                                         derivativeStep, mass, pot, bounds, numberEnergies, gen);
}

template <Dimension D, ParticNum N, VarParNum V, class Wavefunction, class Potential>
VMCResult VMCEnergy(Wavefunction const &psi, VarParams<V> initialParams, bool useImpSamp,
                    FPType derivativeStep, Mass mass, Potential const &pot, Bounds<D> bounds,
                    int numberEnergies, RandomGenerator &gen) {
    if constexpr (V != UIntType{0}) {
        auto const enPossCalculator{[&](VarParams<V> params) {
            return VMCEnAndPoss<D, N, V>(psi, params, useImpSamp, derivativeStep, mass, pot, bounds,
                                         numberEnergies, gen);
        }};
        VarParams<V> const bestParams = BestParameters_<D, N, V>(initialParams, psi, enPossCalculator);

        return AvgAndVar_(Energies_(VMCEnAndPoss<D, N, V>(psi, bestParams, useImpSamp, derivativeStep, mass,
                                                          pot, bounds, numberEnergies, gen)));
    } else {
        VarParams<0> const fakeParams{};
        return AvgAndVar_(Energies_(VMCEnAndPoss<D, N, V>(psi, fakeParams, useImpSamp, derivativeStep, mass,
                                                          pot, bounds, numberEnergies, gen)));
    }
=======
VMCResult VMCEnergy(Wavefunction const &psi, VarParams<V> params, bool useImpSamp,
                    std::array<FirstDerivative, D> const &grad, SecondDerivative const &secondDer, Mass mass,
                    Potential const &pot, Bounds<D> bounds, int numberEnergies, RandomGenerator &gen) {
    return AvgAndVar_(VMCEnergies<D, N, V>(psi, params, useImpSamp, grad, secondDer, mass, pot, bounds,
                                           numberEnergies, gen));
}

template <Dimension D, ParticNum N, VarParNum V, class Wavefunction, class Potential>
std::vector<Energy> VMCEnergies(Wavefunction const &psi, VarParams<V> params, bool useImpSamp,
                                FPType derivativeStep, Mass mass, Potential const &pot, Bounds<D> bounds,
                                int numberEnergies, RandomGenerator &gen) {
    return WrappedVMCEnergies_<D, N, V>(
        psi, params, false, useImpSamp, [](Positions<D, N>, VarParams<V>) { return FPType{0}; },
        derivativeStep, mass, pot, bounds, numberEnergies, gen);
}

template <Dimension D, ParticNum N, VarParNum V, class Wavefunction, class Potential>
VMCResult VMCEnergy(Wavefunction const &psi, VarParams<V> params, bool useImpSamp, FPType derivativeStep,
                    Mass mass, Potential const &pot, Bounds<D> bounds, int numberEnergies,
                    RandomGenerator &gen) {
    return AvgAndVar_(VMCEnergies<D, N, V>(psi, params, useImpSamp, derivativeStep, mass, pot, bounds,
                                           numberEnergies, gen));
>>>>>>> 0a06c3b8
}

} // namespace vmcp

#endif<|MERGE_RESOLUTION|>--- conflicted
+++ resolved
@@ -24,9 +24,8 @@
 // After the underscore is the function(s) that use them
 constexpr FPType hbar = 1; // Natural units
 constexpr IntType numSamplesForPeakSearch = 100;
-constexpr FPType deltaT = 0.005;
 // TODO: Rename this one
-constexpr FPType deltaT = 0.005;
+constexpr FPType deltaT = 0.005f;
 // TODO: Rename this one
 constexpr IntType boundSteps = 100;
 constexpr IntType thermalizationMoves = 100;
@@ -116,12 +115,7 @@
     return succesfulUpdates;
 }
 
-<<<<<<< HEAD
 // Computes the drift force by using its analytic expression
-=======
-// Should be hidden from the user
-// Computes the drift force using its analytic expression
->>>>>>> 0a06c3b8
 template <Dimension D, ParticNum N, VarParNum V, class FirstDerivative, class Wavefunction>
 std::array<FPType, D> DriftForceAnalytic_(Wavefunction const &psi, Positions<D, N> poss, VarParams<V> params,
                                           std::array<FirstDerivative, D> const &grad) {
@@ -137,7 +131,6 @@
     return result;
 }
 
-<<<<<<< HEAD
 // Computes the drift force by numerically estimating the derivative of the wavefunction
 template <Dimension D, ParticNum N, VarParNum V, class Wavefunction>
 std::array<FPType, D> DriftForceNumeric_(Wavefunction const &psi, VarParams<V> params, FPType derivativeStep,
@@ -172,9 +165,9 @@
         Position const oldPos = p;
         FPType const oldPsi = psi(poss, params);
         std::array<FPType, D> const oldDriftForce = DriftForceAnalytic_<D, N, V>(psi, poss, params, grad);
-        std::normal_distribution<FPType> normalDist(0.f, 1.f);
+        std::normal_distribution<FPType> normal(0.f, diffusionConst * deltaT);
         for (Dimension d = 0u; d != D; ++d) {
-            p[d].val = oldDriftForce[d] * deltaT + normalDist(gen) * std::sqrt(deltaT);
+             p[d].val = oldPos[d].val + diffusionConst * deltaT * (oldDriftForce[d] + normal(gen));
         }
         FPType const newPsi = psi(poss, params);
         std::array<FPType, D> newDriftForce = DriftForceAnalytic_<D, N, V>(psi, poss, params, grad);
@@ -215,101 +208,6 @@
                   pot(poss)};
 }
 
-=======
-// Should be hidden from the user
-// Computes the position of the particles when the n-th one is moved by delta along the d-th direction (with
-// both n and d starting from 0)
-template <Dimension D, ParticNum N>
-Positions<D, N> PerturbPos_(Positions<D, N> const &poss, Dimension d, ParticNum n, Coordinate delta) {
-    assert(d < D);
-    assert(n < N);
-
-    Positions<D, N> result = poss;
-    // TODO: Maybe define operator+= for coordinates?
-    result[n][d].val += delta.val;
-    return result;
-}
-
-// Should be hidden from the user
-// Computes the drift force by numerically estimating the derivative of the wavefunction
-template <Dimension D, ParticNum N, VarParNum V, class Wavefunction>
-std::array<FPType, D> DriftForceNumeric_(Wavefunction const &psi, VarParams<V> params, FPType derivativeStep,
-                                         Positions<D, N> poss) {
-    static_assert(IsWavefunction<D, N, V, Wavefunction>());
-
-    std::array<FPType, D> driftForce;
-    for (ParticNum n = 0u; n != N; ++n) {
-        for (Dimension d = 0u; d != D; ++d) {
-            driftForce[d] = 2 *
-                            (psi(PerturbPos_<D, N>(poss, d, n, Coordinate{derivativeStep}), params) -
-                             psi(PerturbPos_<D, N>(poss, d, n, Coordinate{-derivativeStep}), params)) /
-                            (derivativeStep * psi(poss, params));
-        }
-    }
-}
-// TODO: Tell that this functions applies formula at page 22 Jensen
-//  Updates the wavefunction with the Importance Sampling algorithms and outputs the number of succesful
-//  updates
-template <Dimension D, ParticNum N, VarParNum V, class Wavefunction, class FirstDerivative>
-IntType ImportanceSamplingUpdate_(Wavefunction const &psi, VarParams<V> params,
-                                  std::array<FirstDerivative, D> const &grad, Mass mass,
-                                  Positions<D, N> &poss, RandomGenerator &gen) {
-    static_assert(IsWavefunction<D, N, V, Wavefunction>());
-    static_assert(IsWavefunctionDerivative<D, N, V, FirstDerivative>());
-
-    FPType const diffusionConst = hbar * hbar / (2 * mass.val);
-
-    IntType successfulUpdates = 0u;
-    for (Position<D> &p : poss) {
-        Position const oldPos = p;
-        FPType const oldPsi = psi(poss, params);
-        std::array<FPType, D> const oldDriftForce = DriftForceAnalytic_<D, N, V>(psi, poss, params, grad);
-        std::normal_distribution<FPType> normalDist(0.f, diffusionConst * deltaT);
-        for (Dimension d = 0u; d != D; ++d) {
-             p[d].val = oldPos[d].val + diffusionConst * deltaT * (oldDriftForce[d] + normalDist(gen));
-        }
-        FPType const newPsi = psi(poss, params);
-        std::array<FPType, D> newDriftForce = DriftForceAnalytic_<D, N, V>(psi, poss, params, grad);
-        FPType forwardExponent = 0;
-        for (Dimension d = 0u; d != D; ++d) {
-            forwardExponent -=
-                std::pow(p[d].val - oldPos[d].val - diffusionConst * deltaT * oldDriftForce[d], 2) /
-                (4 * diffusionConst * deltaT);
-        }
-        FPType const forwardProb = std::exp(forwardExponent);
-        FPType backwardExponent = 0;
-        for (Dimension d = 0u; d != D; ++d) {
-            backwardExponent -=
-                std::pow(oldPos[d].val - p[d].val - diffusionConst * deltaT * newDriftForce[d], 2) /
-                (4 * diffusionConst * deltaT);
-        }
-        FPType const backwardProb = std::exp(backwardExponent);
-        FPType const acceptanceRatio = (newPsi * newPsi * backwardProb) / (oldPsi * oldPsi * forwardProb);
-        std::uniform_real_distribution<FPType> unifDist(0.f, 1.f);
-        if (unifDist(gen) < acceptanceRatio) {
-            ++successfulUpdates;
-        } else {
-            p = oldPos;
-        }
-    }
-    return successfulUpdates;
-}
-
-// Should be hidden from the user
-// Computes the local energy with the analytic formula for the derivative of the wavefunction
-template <Dimension D, ParticNum N, VarParNum V, class Wavefunction, class SecondDerivative, class Potential>
-Energy LocalEnergyAnalytic_(Wavefunction const &psi, VarParams<V> params, SecondDerivative const &secondDer,
-                            Mass mass, Potential const &pot, Positions<D, N> poss) {
-    static_assert(IsWavefunction<D, N, V, Wavefunction>());
-    static_assert(IsWavefunctionDerivative<D, N, V, SecondDerivative>());
-    static_assert(IsPotential<D, N, Potential>());
-
-    return Energy{-(hbar * hbar / (2 * mass.val)) * (secondDer(poss, params) / psi(poss, params)) +
-                  pot(poss)};
-}
-
-// Should be hidden from the user
->>>>>>> 0a06c3b8
 // Computes the local energy by numerically estimating the derivative of the wavefunction
 template <Dimension D, ParticNum N, VarParNum V, class Wavefunction, class Potential>
 Energy LocalEnergyNumeric_(Wavefunction const &psi, VarParams<V> params, FPType derivativeStep, Mass mass,
@@ -336,19 +234,11 @@
 // Use the wrappers to select which method should be used
 template <Dimension D, ParticNum N, VarParNum V, class Wavefunction, class FirstDerivative,
           class SecondDerivative, class Potential>
-<<<<<<< HEAD
 std::vector<EnAndPos<D, N>>
 WrappedVMCEnAndPoss_(Wavefunction const &psi, VarParams<V> params, bool useAnalitycal, bool useImpSamp,
                      std::array<FirstDerivative, D> const &grad, SecondDerivative const &secondDer,
                      FPType derivativeStep, Mass mass, Potential const &pot, Bounds<D> bounds,
                      int numberEnergies, RandomGenerator &gen) {
-=======
-std::vector<Energy> WrappedVMCEnergies_(Wavefunction const &psi, VarParams<V> params, bool useAnalitycal,
-                                        bool useImpSamp, std::array<FirstDerivative, D> const &grad,
-                                        SecondDerivative const &secondDer, FPType derivativeStep, Mass mass,
-                                        Potential const &pot, Bounds<D> bounds, int numberEnergies,
-                                        RandomGenerator &gen) {
->>>>>>> 0a06c3b8
     static_assert(IsWavefunction<D, N, V, Wavefunction>());
     static_assert(IsWavefunctionDerivative<D, N, V, FirstDerivative>());
     static_assert(IsWavefunctionDerivative<D, N, V, SecondDerivative>());
@@ -384,7 +274,6 @@
     }};
 
     // Move away from the peak, in order to forget the dependence on the initial conditions
-<<<<<<< HEAD
     for (int i = 0; i != movesForgetICs; ++i) {
         Update();
     }
@@ -393,34 +282,6 @@
             Update();
         }
         result.emplace_back(LocalEnergy(), poss);
-=======
-    auto computeEnergy = [&]() {
-        if (useAnalitycal) {
-            result.push_back(LocalEnergyAnalytic_<D, N>(psi, params, secondDer, mass, pot, poss));
-        } else {
-            result.push_back(LocalEnergyNumeric_<D, N>(psi, params, derivativeStep, mass, pot, poss));
-        }
-    };
-    auto importanceSamplingUpdate = [&]() {
-        ImportanceSamplingUpdate_<D, N>(psi, params, grad, mass, poss, gen);
-    };
-    auto metropolisUpdate = [&]() { MetropolisUpdate_<D, N>(psi, params, poss, step, gen); };
-    auto updateAndComputeEn = [&](auto &updateFunction) {
-        for (int i = 0; i != movesForgetICs; ++i) {
-            updateFunction();
-        }
-        for (int i = 0; i != numberEnergies; ++i) {
-            for (int j = 0; j != thermalizationMoves; ++j) {
-                updateFunction();
-            }
-            computeEnergy();
-        }
-    };
-    if (useImpSamp) {
-        updateAndComputeEn(importanceSamplingUpdate);
-    } else {
-        updateAndComputeEn(metropolisUpdate);
->>>>>>> 0a06c3b8
     }
 
     // FP TODO: Step 4: Adjust the step size
@@ -535,7 +396,6 @@
     return result;
 }
 
-<<<<<<< HEAD
 template <Dimension D, ParticNum N, VarParNum V, class Wavefunction, class SecondDerivative, class Potential>
 std::vector<EnAndPos<D, N>> VMCEnAndPoss(Wavefunction const &psi, VarParams<V> params,
                                          SecondDerivative const &secondDer, Mass mass, Potential const &pot,
@@ -581,21 +441,10 @@
     FPType const fakeStep = std::numeric_limits<FPType>::quiet_NaN();
     return WrappedVMCEnAndPoss_<D, N, V>(psi, params, true, false, grad, secondDer, fakeStep, mass, pot,
                                          bounds, numberEnergies, gen);
-=======
+}
+
 template <Dimension D, ParticNum N, VarParNum V, class Wavefunction, class FirstDerivative,
           class SecondDerivative, class Potential>
-std::vector<Energy> VMCEnergies(Wavefunction const &psi, VarParams<V> params, bool useImpSamp,
-                                std::array<FirstDerivative, D> const &grad, SecondDerivative const &secondDer,
-                                Mass mass, Potential const &pot, Bounds<D> bounds, int numberEnergies,
-                                RandomGenerator &gen) {
-    return WrappedVMCEnergies_<D, N, V>(psi, params, true, useImpSamp, grad, secondDer, 0, mass, pot, bounds,
-                                        numberEnergies, gen);
->>>>>>> 0a06c3b8
-}
-
-template <Dimension D, ParticNum N, VarParNum V, class Wavefunction, class FirstDerivative,
-          class SecondDerivative, class Potential>
-<<<<<<< HEAD
 VMCResult VMCEnergy(Wavefunction const &psi, VarParams<V> initialParams,
                     std::array<FirstDerivative, D> const &grad, SecondDerivative const &secondDer, Mass mass,
                     Potential const &pot, Bounds<D> bounds, int numberEnergies, RandomGenerator &gen) {
@@ -649,30 +498,6 @@
         return AvgAndVar_(Energies_(VMCEnAndPoss<D, N, V>(psi, fakeParams, useImpSamp, derivativeStep, mass,
                                                           pot, bounds, numberEnergies, gen)));
     }
-=======
-VMCResult VMCEnergy(Wavefunction const &psi, VarParams<V> params, bool useImpSamp,
-                    std::array<FirstDerivative, D> const &grad, SecondDerivative const &secondDer, Mass mass,
-                    Potential const &pot, Bounds<D> bounds, int numberEnergies, RandomGenerator &gen) {
-    return AvgAndVar_(VMCEnergies<D, N, V>(psi, params, useImpSamp, grad, secondDer, mass, pot, bounds,
-                                           numberEnergies, gen));
-}
-
-template <Dimension D, ParticNum N, VarParNum V, class Wavefunction, class Potential>
-std::vector<Energy> VMCEnergies(Wavefunction const &psi, VarParams<V> params, bool useImpSamp,
-                                FPType derivativeStep, Mass mass, Potential const &pot, Bounds<D> bounds,
-                                int numberEnergies, RandomGenerator &gen) {
-    return WrappedVMCEnergies_<D, N, V>(
-        psi, params, false, useImpSamp, [](Positions<D, N>, VarParams<V>) { return FPType{0}; },
-        derivativeStep, mass, pot, bounds, numberEnergies, gen);
-}
-
-template <Dimension D, ParticNum N, VarParNum V, class Wavefunction, class Potential>
-VMCResult VMCEnergy(Wavefunction const &psi, VarParams<V> params, bool useImpSamp, FPType derivativeStep,
-                    Mass mass, Potential const &pot, Bounds<D> bounds, int numberEnergies,
-                    RandomGenerator &gen) {
-    return AvgAndVar_(VMCEnergies<D, N, V>(psi, params, useImpSamp, derivativeStep, mass, pot, bounds,
-                                           numberEnergies, gen));
->>>>>>> 0a06c3b8
 }
 
 } // namespace vmcp
