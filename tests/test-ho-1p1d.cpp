--- conflicted
+++ resolved
@@ -33,12 +33,7 @@
             vmcp::Mass m;
             vmcp::FPType omega;
             vmcp::FPType operator()(vmcp::Positions<1, 1> x) const {
-<<<<<<< HEAD
-                std::cout << "Pot:" << x[0][0].val << "\n";
-                return x[0][0].val * x[0][0].val * (m.val * omega * omega / 2);
-=======
                 return x[0][0].val * x[0][0].val * m.val * omega * omega / 2;
->>>>>>> c6d5e218
             }
         };
         vmcp::FPType const derivativeStep = coordBound[0].Length().val / derivativeStepDenom;
